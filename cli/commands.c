--- conflicted
+++ resolved
@@ -101,7 +101,6 @@
   return true;
 }
 
-<<<<<<< HEAD
 static bool read_public_key_file(const char *fname, uint8_t *buf,
                                  size_t buf_len) {
   FILE *f = fopen(fname, "r");
@@ -126,19 +125,6 @@
   return true;
 }
 
-static void print_hex(FILE *stream, const char *prefix, uint8_t *buf,
-                      size_t len) {
-  if (prefix != NULL) {
-    fputs(prefix, stream);
-  }
-  for (size_t i = 0; i < len; i++) {
-    fprintf(stream, "%02x", buf[i]);
-  }
-  fputs("\n", stream);
-}
-
-=======
->>>>>>> 5c267e73
 int genkey(int argc, char **argv) {
   UNUSED(argc);
   UNUSED(argv);
@@ -274,11 +260,7 @@
   // compare the tag
   if (CRYPTO_memcmp(expected_tag, tag, expected_tag_len) != 0) {
     fputs("MAC tag verification failed\n", stderr);
-<<<<<<< HEAD
-    return EXIT_FAILURE;
-=======
-    goto out;
->>>>>>> 5c267e73
+    goto out;
   }
   ret = EXIT_SUCCESS;
 
