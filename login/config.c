// Copyright 2020 Google LLC
//
// Licensed under the Apache License, Version 2.0 (the "License");
// you may not use this file except in compliance with the License.
// You may obtain a copy of the License at
//
//      https://www.apache.org/licenses/LICENSE-2.0
//
// Unless required by applicable law or agreed to in writing, software
// distributed under the License is distributed on an "AS IS" BASIS,
// WITHOUT WARRANTIES OR CONDITIONS OF ANY KIND, either express or implied.
// See the License for the specific language governing permissions and
// limitations under the License.

#include <alloca.h>
#include <ctype.h>
#include <errno.h>
#include <limits.h>
#include <stdlib.h>
#include <string.h>
#include <strings.h>

#include "base64.h"
#include "ui.h"

static bool is_empty(const char *line) {
  for (; isspace(*line); line++) {
  }
  return *line == '\0';
}

static bool is_comment(const char *line) {
  return line[0] == '#' || line[0] == ';';
}

static bool is_section(const char *line) { return line[0] == '['; }

static bool is_name(const char *name) {
  const char *p;
  for (p = name; isalnum(*p) || *p == '_' || *p == '-'; p++) {
  }
  return *p == '\0' && p - name > 0;
}

static char *section_name(char *line) {
  char *p;
  for (p = line + 1; *p != ']' && *p != '\0'; p++) {
  }
  if (*p != ']') {
    return NULL;
  }
  char *end = p;
  if (!is_empty(p + 1)) {
    return NULL;
  }
  *end = '\0';
  if (is_name(line + 1)) {
    return line + 1;
  }
  return NULL;
}

static void key_value(char *line, char **key, char **val) {
  *key = NULL;
  *val = NULL;

  char *p;
  for (p = line; !isspace(*p) && *p != '=' && *p != '\0'; p++) {
  }
  if (*p == '\0') {
    return;
  }
  char *end = p;

  for (; isspace(*p); p++) {
  }
  if (*p != '=') {
    return;
  }
  for (p++; isspace(*p); p++) {
  }
  if (*p == '\0') {
    return;
  }

  *end = '\0';
  if (!is_name(line)) {
    return;
  }

  char *v = p;
  for (; !isspace(*p) && *p != '\0'; p++) {
  }
  if (*p != '\0') {
    *p = '\0';
    for (p++; isspace(*p); p++) {
    }
  }
  if (*p != '\0') {
    return;
  }

  *key = line;
  *val = v;
}

static status_t assign_string_option(const char **option, const char *val) {
  const char *copy = strdup(val);
  if (copy == NULL) {
    return status_createf("ERROR: failed to allocate memory for value: %s",
                          val);
  }
  *option = copy;
  return STATUS_OK;
}

static status_t assign_positive_int_option(unsigned int *option,
                                           const char *val) {
  char *endptr;
  long l;

  errno = 0;
  l = strtol(val, &endptr, 0);
  if (errno) {
    return status_createf("ERROR: invalid numeric value: %s", val);
  }
  if (*endptr != '\0' || l < 0 || l > UINT_MAX) {
    return status_createf("ERROR: invalid value for option: %s", val);
  }
  *option = (unsigned int)l;
  return STATUS_OK;
}

static status_t set_bitfield_option(glome_login_config_t *config, uint8_t bit) {
  config->options |= bit;
  return STATUS_OK;
}

static status_t clear_bitfield_option(glome_login_config_t *config,
                                      uint8_t bit) {
  config->options &= ~bit;
  return STATUS_OK;
}

static bool boolean_true(const char *val) {
  if (strcasecmp(val, "true") == 0) {
    return true;
  } else if (strcasecmp(val, "yes") == 0) {
    return true;
  } else if (strcasecmp(val, "on") == 0) {
    return true;
  } else if (strcmp(val, "1") == 0) {
    return true;
  }
  return false;
}

<<<<<<< HEAD
  if (strcmp(key, "key") == 0) {
    if (is_zeroed(config->service_key, sizeof config->service_key)) {
      if (decode_hex(config->service_key, sizeof config->service_key, val)) {
        errorf("ERROR: Failed to hex decode service key\n");
        return false;
      }
    }
  } else if (strcmp(key, "public-key") == 0) {
    if (!glome_login_parse_public_key(val, config->service_key,
                                      sizeof(config->service_key))) {
      errorf("ERROR: Failed to decode public-key\n");
      return false;
    }
  } else if (strcmp(key, "key-version") == 0) {
    char *end;
    errno = 0;
    long n = strtol(val, &end, 10);
    if (errno != 0 || *end != '\0') {
      errorf("ERROR: Failed to parse service key version\n");
      return false;
    }
    if (n <= 0) {
      errorf("ERROR: Key version should be a positive value\n");
      return false;
=======
static bool boolean_false(const char *val) {
  if (strcasecmp(val, "false") == 0) {
    return true;
  } else if (strcasecmp(val, "no") == 0) {
    return true;
  } else if (strcasecmp(val, "off") == 0) {
    return true;
  } else if (strcmp(val, "0") == 0) {
    return true;
  }
  return false;
}

static status_t update_bitfield_option(glome_login_config_t *config,
                                       uint8_t bit, bool invert,
                                       const char *val) {
  if (boolean_true(val)) {
    if (invert) {
      return clear_bitfield_option(config, bit);
    } else {
      return set_bitfield_option(config, bit);
>>>>>>> 5c267e73
    }
  } else if (boolean_false(val)) {
    if (invert) {
      return set_bitfield_option(config, bit);
    } else {
      return clear_bitfield_option(config, bit);
    }
  } else {
    return status_createf("ERROR: unrecognized boolean value: %s", val);
  }
}

static status_t assign_key_option(uint8_t *dest, size_t dest_len,
                                  const char *val) {
  if (is_zeroed(dest, dest_len)) {
    if (decode_hex(dest, dest_len, val)) {
      return status_createf("ERROR: failed to hex decode service key: %s", val);
    }
  }
  return STATUS_OK;
}

static status_t assign_key_version_option(glome_login_config_t *config,
                                          const char *val) {
  char *end;
  errno = 0;
  long n = strtol(val, &end, 10);
  if (errno != 0 || *end != '\0') {
    return status_createf("ERROR: failed to parse service key version: %s",
                          val);
  }
  if (n <= 0) {
    return status_createf("ERROR: key version should be a positive value: %s",
                          val);
  }
  if (n > 255) {
    return status_createf(
        "ERROR: key version too large, must fit into 8-bit int: %s", val);
  }
  if (n > 0 && config->service_key_id == 0) {
    config->service_key_id = n;
  }
  return STATUS_OK;
}

static status_t assign_default_option(glome_login_config_t *config,
                                      const char *key, const char *val) {
  if (strcmp(key, "auth-delay") == 0) {
    return assign_positive_int_option(&config->auth_delay_sec, val);
  } else if (strcmp(key, "config-path") == 0) {
    return assign_string_option(&config->config_path, val);
  } else if (strcmp(key, "ephemeral-key") == 0) {
    return assign_key_option(config->secret_key, sizeof config->secret_key,
                             val);
  } else if (strcmp(key, "host-id") == 0) {
    return assign_string_option(&config->host_id, val);
  } else if (strcmp(key, "login-path") == 0) {
    return assign_string_option(&config->login_path, val);
  } else if (strcmp(key, "disable-syslog") == 0) {
    return update_bitfield_option(config, SYSLOG, true, val);
  } else if (strcmp(key, "print-secrets") == 0) {
    return update_bitfield_option(config, INSECURE, false, val);
  } else if (strcmp(key, "timeout") == 0) {
    return assign_positive_int_option(&config->input_timeout_sec, val);
  } else if (strcmp(key, "verbose") == 0) {
    return update_bitfield_option(config, VERBOSE, false, val);
  }

  return status_createf("ERROR: unrecognized default option: %s", key);
}

static status_t assign_service_option(glome_login_config_t *config,
                                      const char *key, const char *val) {
  if (strcmp(key, "key") == 0) {
    return assign_key_option(config->service_key, sizeof config->service_key,
                             val);
  } else if (strcmp(key, "key-version") == 0) {
    return assign_key_version_option(config, val);
  } else if (strcmp(key, "url-prefix") == 0) {
    if (config->url_prefix == NULL) {
      return assign_string_option(&config->url_prefix, val);
    }
  }

  return status_createf("ERROR: unrecognized service option: %s", key);
}

status_t glome_login_assign_config_option(glome_login_config_t *config,
                                          const char *section, const char *key,
                                          const char *val) {
  if (section == NULL) {
    return status_createf("ERROR: section name not set");
  }

  if (strcmp(section, "service") == 0) {
    return assign_service_option(config, key, val);
  } else if (strcmp(section, "default") == 0) {
    return assign_default_option(config, key, val);
  }

  return status_createf("ERROR: section name not recognized: %s", section);
}

<<<<<<< HEAD
bool glome_login_parse_public_key(const char *encoded_key, uint8_t *public_key,
                                  size_t public_key_size) {
  if (public_key_size < GLOME_MAX_PUBLIC_KEY_LENGTH) {
    errorf("ERROR: provided buffer has size %zu, need at least %d\n",
           public_key_size, GLOME_MAX_PUBLIC_KEY_LENGTH);
    return false;
  }
  size_t prefix_length = strlen(GLOME_LOGIN_PUBLIC_KEY_ID);
  if (strncmp(encoded_key, GLOME_LOGIN_PUBLIC_KEY_ID, prefix_length)) {
    errorf("ERROR: unsupported public key encoding: %s\n", encoded_key);
    return false;
  }

  // Advance to the start of the base64-encoded key.
  encoded_key += prefix_length;
  while (*encoded_key != '\0' && isblank(*encoded_key)) {
    encoded_key++;
  }
  // Truncate the encoded string to allow for appended comments.
  size_t encoded_length = 0;
  while (isgraph(encoded_key[encoded_length])) {
    encoded_length++;
  }

  // Unfortunately we need an extra byte because 32B don't pack cleanly in
  // base64.
  uint8_t buf[GLOME_MAX_PUBLIC_KEY_LENGTH + 1] = {0};
  size_t b = base64url_decode((uint8_t *)encoded_key, encoded_length, buf,
                              sizeof(buf));
  if (b != GLOME_MAX_PUBLIC_KEY_LENGTH) {
    errorf("ERROR: public key decoded to %zu bytes, expected %d\n", b,
           GLOME_MAX_PUBLIC_KEY_LENGTH);
    return false;
  }

  memcpy(public_key, buf, GLOME_MAX_PUBLIC_KEY_LENGTH);
  return true;
}

int glome_login_parse_config_file(glome_login_config_t *config) {
=======
status_t glome_login_parse_config_file(glome_login_config_t *config) {
>>>>>>> 5c267e73
  bool required = config->config_path != NULL;
  if (!required) {
    config->config_path = DEFAULT_CONFIG_FILE;
  }

  FILE *f = fopen(config->config_path, "r");
  if (f == NULL) {
    if (!required) {
      return 0;
    }
    return status_createf("ERROR: config file could not be opened: %s\n",
                          strerror(errno));
  }

  char *line = NULL;
  char *section = NULL;
  char *key, *val;
  size_t len = 0;
  size_t lines = 0;
  status_t status = STATUS_OK;
  while (getline(&line, &len, f) != -1) {
    lines++;
    if (is_empty(line) || is_comment(line)) {
      continue;
    } else if (is_section(line)) {
      char *s = section_name(line);
      if (s == NULL) {
        status = status_createf(
            "ERROR: config file parsing failed in line %ld (bad section "
            "name)\n",
            lines);
        break;
      }
      free(section);
      section = strdup(s);
    } else {
      key_value(line, &key, &val);
      if (key == NULL || val == NULL) {
        status = status_createf(
            "ERROR: config file parsing failed in line %ld (bad key/value)\n",
            lines);
        break;
      }
      status = glome_login_assign_config_option(
          config, section ? section : "default", key, val);
      if (status != STATUS_OK) {
        break;
      }
    }
  }

  free(line);
  free(section);
  fclose(f);
  return status;
}<|MERGE_RESOLUTION|>--- conflicted
+++ resolved
@@ -104,12 +104,52 @@
   *val = v;
 }
 
+bool glome_login_parse_public_key(const char *encoded_key, uint8_t *public_key,
+                                  size_t public_key_size) {
+  if (public_key_size < GLOME_MAX_PUBLIC_KEY_LENGTH) {
+    errorf("ERROR: provided buffer has size %zu, need at least %d\n",
+           public_key_size, GLOME_MAX_PUBLIC_KEY_LENGTH);
+    return false;
+  }
+  size_t prefix_length = strlen(GLOME_LOGIN_PUBLIC_KEY_ID);
+  if (strncmp(encoded_key, GLOME_LOGIN_PUBLIC_KEY_ID, prefix_length)) {
+    errorf("ERROR: unsupported public key encoding: %s\n", encoded_key);
+    return false;
+  }
+
+  // Advance to the start of the base64-encoded key.
+  encoded_key += prefix_length;
+  while (*encoded_key != '\0' && isblank(*encoded_key)) {
+    encoded_key++;
+  }
+  // Truncate the encoded string to allow for appended comments.
+  size_t encoded_length = 0;
+  while (isgraph(encoded_key[encoded_length])) {
+    encoded_length++;
+  }
+
+  // Unfortunately we need an extra byte because 32B don't pack cleanly in
+  // base64.
+  uint8_t buf[GLOME_MAX_PUBLIC_KEY_LENGTH + 1] = {0};
+  size_t b = base64url_decode((uint8_t *)encoded_key, encoded_length, buf,
+                              sizeof(buf));
+  if (b != GLOME_MAX_PUBLIC_KEY_LENGTH) {
+    errorf("ERROR: public key decoded to %zu bytes, expected %d\n", b,
+           GLOME_MAX_PUBLIC_KEY_LENGTH);
+    return false;
+  }
+
+  memcpy(public_key, buf, GLOME_MAX_PUBLIC_KEY_LENGTH);
+  return true;
+}
+
 static status_t assign_string_option(const char **option, const char *val) {
   const char *copy = strdup(val);
   if (copy == NULL) {
     return status_createf("ERROR: failed to allocate memory for value: %s",
                           val);
   }
+
   *option = copy;
   return STATUS_OK;
 }
@@ -155,32 +195,6 @@
   return false;
 }
 
-<<<<<<< HEAD
-  if (strcmp(key, "key") == 0) {
-    if (is_zeroed(config->service_key, sizeof config->service_key)) {
-      if (decode_hex(config->service_key, sizeof config->service_key, val)) {
-        errorf("ERROR: Failed to hex decode service key\n");
-        return false;
-      }
-    }
-  } else if (strcmp(key, "public-key") == 0) {
-    if (!glome_login_parse_public_key(val, config->service_key,
-                                      sizeof(config->service_key))) {
-      errorf("ERROR: Failed to decode public-key\n");
-      return false;
-    }
-  } else if (strcmp(key, "key-version") == 0) {
-    char *end;
-    errno = 0;
-    long n = strtol(val, &end, 10);
-    if (errno != 0 || *end != '\0') {
-      errorf("ERROR: Failed to parse service key version\n");
-      return false;
-    }
-    if (n <= 0) {
-      errorf("ERROR: Key version should be a positive value\n");
-      return false;
-=======
 static bool boolean_false(const char *val) {
   if (strcasecmp(val, "false") == 0) {
     return true;
@@ -202,7 +216,6 @@
       return clear_bitfield_option(config, bit);
     } else {
       return set_bitfield_option(config, bit);
->>>>>>> 5c267e73
     }
   } else if (boolean_false(val)) {
     if (invert) {
@@ -269,6 +282,11 @@
     return assign_positive_int_option(&config->input_timeout_sec, val);
   } else if (strcmp(key, "verbose") == 0) {
     return update_bitfield_option(config, VERBOSE, false, val);
+  } else if (strcmp(key, "public-key") == 0) {
+    if (!glome_login_parse_public_key(val, config->service_key,
+                                      sizeof(config->service_key))) {
+      return status_createf("ERROR: Failed to decode public-key\n");
+    }
   }
 
   return status_createf("ERROR: unrecognized default option: %s", key);
@@ -306,50 +324,7 @@
   return status_createf("ERROR: section name not recognized: %s", section);
 }
 
-<<<<<<< HEAD
-bool glome_login_parse_public_key(const char *encoded_key, uint8_t *public_key,
-                                  size_t public_key_size) {
-  if (public_key_size < GLOME_MAX_PUBLIC_KEY_LENGTH) {
-    errorf("ERROR: provided buffer has size %zu, need at least %d\n",
-           public_key_size, GLOME_MAX_PUBLIC_KEY_LENGTH);
-    return false;
-  }
-  size_t prefix_length = strlen(GLOME_LOGIN_PUBLIC_KEY_ID);
-  if (strncmp(encoded_key, GLOME_LOGIN_PUBLIC_KEY_ID, prefix_length)) {
-    errorf("ERROR: unsupported public key encoding: %s\n", encoded_key);
-    return false;
-  }
-
-  // Advance to the start of the base64-encoded key.
-  encoded_key += prefix_length;
-  while (*encoded_key != '\0' && isblank(*encoded_key)) {
-    encoded_key++;
-  }
-  // Truncate the encoded string to allow for appended comments.
-  size_t encoded_length = 0;
-  while (isgraph(encoded_key[encoded_length])) {
-    encoded_length++;
-  }
-
-  // Unfortunately we need an extra byte because 32B don't pack cleanly in
-  // base64.
-  uint8_t buf[GLOME_MAX_PUBLIC_KEY_LENGTH + 1] = {0};
-  size_t b = base64url_decode((uint8_t *)encoded_key, encoded_length, buf,
-                              sizeof(buf));
-  if (b != GLOME_MAX_PUBLIC_KEY_LENGTH) {
-    errorf("ERROR: public key decoded to %zu bytes, expected %d\n", b,
-           GLOME_MAX_PUBLIC_KEY_LENGTH);
-    return false;
-  }
-
-  memcpy(public_key, buf, GLOME_MAX_PUBLIC_KEY_LENGTH);
-  return true;
-}
-
-int glome_login_parse_config_file(glome_login_config_t *config) {
-=======
 status_t glome_login_parse_config_file(glome_login_config_t *config) {
->>>>>>> 5c267e73
   bool required = config->config_path != NULL;
   if (!required) {
     config->config_path = DEFAULT_CONFIG_FILE;
